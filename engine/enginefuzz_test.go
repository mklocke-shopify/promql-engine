--- conflicted
+++ resolved
@@ -38,16 +38,8 @@
 			return
 		}
 
-<<<<<<< HEAD
-			// Skip xFunctions as the old engine does not support them
-			if function.IsExtFunction(funcName) {
-				continue
-			}
-
-			load := fmt.Sprintf(`load 30s
-=======
+
 		load := fmt.Sprintf(`load 30s
->>>>>>> 6b2c5f11
 			http_requests_total{pod="nginx-1"} %.2f+%.2fx15
 			http_requests_total{pod="nginx-2"} %2.f+%.2fx21`, initialVal1, inc1, initialVal2, inc2)
 
