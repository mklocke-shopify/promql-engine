// Copyright (c) The Thanos Community Authors.
// Licensed under the Apache License 2.0.

package engine

import (
	"context"

	"github.com/prometheus/prometheus/model/labels"
	v1 "github.com/prometheus/prometheus/web/api/v1"

	"io"
	"math"
	"runtime"
	"sort"
	"time"

	"github.com/thanos-community/promql-engine/api"

	"github.com/efficientgo/core/errors"
	"github.com/go-kit/log"
	"github.com/go-kit/log/level"
	"github.com/prometheus/client_golang/prometheus"
	"github.com/prometheus/client_golang/prometheus/promauto"
	"github.com/prometheus/prometheus/promql"
	"github.com/prometheus/prometheus/promql/parser"
	"github.com/prometheus/prometheus/storage"
	"github.com/prometheus/prometheus/util/stats"

	"github.com/thanos-community/promql-engine/execution"
	"github.com/thanos-community/promql-engine/execution/model"
	"github.com/thanos-community/promql-engine/execution/parse"
	"github.com/thanos-community/promql-engine/logicalplan"
)

type QueryType int

const (
	InstantQuery QueryType = 1
	RangeQuery   QueryType = 2
)

type Opts struct {
	promql.EngineOpts

	// LogicalOptimizers are optimizers that are run if the value is not nil. If it is nil then the default optimizers are run. Default optimizer list is available in the logicalplan package.
	LogicalOptimizers []logicalplan.Optimizer

	// DisableFallback enables mode where engine returns error if some expression of feature is not yet implemented
	// in the new engine, instead of falling back to prometheus engine.
	DisableFallback bool

	// DebugWriter specifies output for debug (multi-line) information meant for humans debugging the engine.
	// If nil, nothing will be printed.
	// NOTE: Users will not check the errors, debug writing is best effort.
	DebugWriter io.Writer

	// ExtLookbackDelta specifies what time range to use to determine valid previous time seris for extended range functions.
	// Defaults to 1 day if not specified.
	ExtLookbackDelta time.Duration
}

func (o Opts) getLogicalOptimizers() []logicalplan.Optimizer {
	var optimizers []logicalplan.Optimizer
	if o.LogicalOptimizers == nil {
		optimizers = logicalplan.DefaultOptimizers
	} else {
		optimizers = o.LogicalOptimizers
	}
	return append(optimizers, logicalplan.TrimSortFunctions{})
}

type remoteEngine struct {
	q         storage.Queryable
	engine    *compatibilityEngine
	labelSets []labels.Labels
	maxt      int64
	mint      int64
}

func NewRemoteEngine(opts Opts, q storage.Queryable, mint, maxt int64, labelSets []labels.Labels) *remoteEngine {
	return &remoteEngine{
		q:         q,
		labelSets: labelSets,
		maxt:      maxt,
		mint:      mint,
		engine:    New(opts),
	}
}

func (l remoteEngine) MaxT() int64 {
	return l.maxt
}

func (l remoteEngine) MinT() int64 {
	return l.mint
}

func (l remoteEngine) LabelSets() []labels.Labels {
	return l.labelSets
}

func (l remoteEngine) NewRangeQuery(opts *promql.QueryOpts, qs string, start, end time.Time, interval time.Duration) (promql.Query, error) {
	return l.engine.NewRangeQuery(l.q, opts, qs, start, end, interval)
}

type distributedEngine struct {
	endpoints    api.RemoteEndpoints
	remoteEngine *compatibilityEngine
}

func NewDistributedEngine(opts Opts, endpoints api.RemoteEndpoints) v1.QueryEngine {
	opts.LogicalOptimizers = []logicalplan.Optimizer{
		logicalplan.DistributedExecutionOptimizer{Endpoints: endpoints},
	}

	return &distributedEngine{
		endpoints:    endpoints,
		remoteEngine: New(opts),
	}
}

func (l distributedEngine) SetQueryLogger(log promql.QueryLogger) {}

func (l distributedEngine) NewInstantQuery(q storage.Queryable, opts *promql.QueryOpts, qs string, ts time.Time) (promql.Query, error) {
	// Truncate milliseconds to avoid mismatch in timestamps between remote and local engines.
	// Some clients might only support second precision when executing queries.
	ts = ts.Truncate(time.Second)

	return l.remoteEngine.NewInstantQuery(q, opts, qs, ts)
}

func (l distributedEngine) NewRangeQuery(q storage.Queryable, opts *promql.QueryOpts, qs string, start, end time.Time, interval time.Duration) (promql.Query, error) {
	// Truncate milliseconds to avoid mismatch in timestamps between remote and local engines.
	// Some clients might only support second precision when executing queries.
	start = start.Truncate(time.Second)
	end = end.Truncate(time.Second)
	interval = interval.Truncate(time.Second)

	return l.remoteEngine.NewRangeQuery(q, opts, qs, start, end, interval)
}

func New(opts Opts) *compatibilityEngine {
	if opts.Logger == nil {
		opts.Logger = log.NewNopLogger()
	}
	if opts.LookbackDelta == 0 {
		opts.LookbackDelta = 5 * time.Minute
		level.Debug(opts.Logger).Log("msg", "lookback delta is zero, setting to default value", "value", 5*time.Minute)
	}
	if opts.ExtLookbackDelta == 0 {
		opts.ExtLookbackDelta = 1 * 24 * time.Hour
	}

	// Set the parser functions for extended functions appropriately as they are not present in prometheus
	parser.Functions["xdelta"] = parse.Functions["xdelta"]
	parser.Functions["xincrease"] = parse.Functions["xincrease"]
	parser.Functions["xrate"] = parse.Functions["xrate"]

	return &compatibilityEngine{
		prom: promql.NewEngine(opts.EngineOpts),
		queries: promauto.With(opts.Reg).NewCounterVec(
			prometheus.CounterOpts{
				Name: "promql_engine_queries_total",
				Help: "Number of PromQL queries.",
			}, []string{"fallback"},
		),
		debugWriter:       opts.DebugWriter,
		disableFallback:   opts.DisableFallback,
		logger:            opts.Logger,
		lookbackDelta:     opts.LookbackDelta,
		logicalOptimizers: opts.getLogicalOptimizers(),
		timeout:           opts.Timeout,
		extLookbackDelta:  opts.ExtLookbackDelta,
	}
}

type compatibilityEngine struct {
	prom    *promql.Engine
	queries *prometheus.CounterVec

	debugWriter io.Writer

	disableFallback   bool
	logger            log.Logger
	lookbackDelta     time.Duration
	logicalOptimizers []logicalplan.Optimizer
	timeout           time.Duration

	extLookbackDelta time.Duration
}

func (e *compatibilityEngine) SetQueryLogger(l promql.QueryLogger) {
	e.prom.SetQueryLogger(l)
}

func (e *compatibilityEngine) NewInstantQuery(q storage.Queryable, opts *promql.QueryOpts, qs string, ts time.Time) (promql.Query, error) {
	expr, err := parser.ParseExpr(qs)
	if err != nil {
		return nil, err
	}

	if opts == nil {
		opts = &promql.QueryOpts{}
	}

	if opts.LookbackDelta <= 0 {
		opts.LookbackDelta = e.lookbackDelta
	}

	// determine sorting order before optimizers run, we do this by looking for "sort"
	// and "sort_desc" and optimize them away afterwards since they are only needed at
	// the presentation layer and not when computing the results.
	resultSort := newResultSort(expr)

	lplan := logicalplan.New(expr, &logicalplan.Opts{
		Start:         ts,
		End:           ts,
		Step:          1,
		LookbackDelta: opts.LookbackDelta,
	})
	lplan = lplan.Optimize(e.logicalOptimizers)

<<<<<<< HEAD
	exec, err := execution.New(lplan.Expr(), q, ts, ts, 0, e.lookbackDelta, e.extLookbackDelta)
=======
	exec, err := execution.New(lplan.Expr(), q, ts, ts, 0, opts.LookbackDelta)
>>>>>>> 6b2c5f11
	if e.triggerFallback(err) {
		e.queries.WithLabelValues("true").Inc()
		return e.prom.NewInstantQuery(q, opts, qs, ts)
	}
	e.queries.WithLabelValues("false").Inc()
	if err != nil {
		return nil, err
	}

	if e.debugWriter != nil {
		explain(e.debugWriter, exec, "", "")
	}

	return &compatibilityQuery{
		Query:      &Query{exec: exec, opts: opts},
		engine:     e,
		expr:       expr,
		ts:         ts,
		t:          InstantQuery,
		resultSort: resultSort,
	}, nil
}

func (e *compatibilityEngine) NewRangeQuery(q storage.Queryable, opts *promql.QueryOpts, qs string, start, end time.Time, step time.Duration) (promql.Query, error) {
	expr, err := parser.ParseExpr(qs)
	if err != nil {
		return nil, err
	}

	// Use same check as Prometheus for range queries.
	if expr.Type() != parser.ValueTypeVector && expr.Type() != parser.ValueTypeScalar {
		return nil, errors.Newf("invalid expression type %q for range query, must be Scalar or instant Vector", parser.DocumentedType(expr.Type()))
	}

	if opts == nil {
		opts = &promql.QueryOpts{}
	}

	if opts.LookbackDelta <= 0 {
		opts.LookbackDelta = e.lookbackDelta
	}

	lplan := logicalplan.New(expr, &logicalplan.Opts{
		Start:         start,
		End:           end,
		Step:          step,
		LookbackDelta: opts.LookbackDelta,
	})
	lplan = lplan.Optimize(e.logicalOptimizers)

<<<<<<< HEAD
	exec, err := execution.New(lplan.Expr(), q, start, end, step, e.lookbackDelta, e.extLookbackDelta)
=======
	exec, err := execution.New(lplan.Expr(), q, start, end, step, opts.LookbackDelta)
>>>>>>> 6b2c5f11
	if e.triggerFallback(err) {
		e.queries.WithLabelValues("true").Inc()
		return e.prom.NewRangeQuery(q, opts, qs, start, end, step)
	}
	e.queries.WithLabelValues("false").Inc()
	if err != nil {
		return nil, err
	}

	if e.debugWriter != nil {
		explain(e.debugWriter, exec, "", "")
	}

	return &compatibilityQuery{
		Query:  &Query{exec: exec, opts: opts},
		engine: e,
		expr:   expr,
		t:      RangeQuery,
	}, nil
}

type Query struct {
	exec model.VectorOperator
	opts *promql.QueryOpts
}

// Explain returns human-readable explanation of the created executor.
func (q *Query) Explain() string {
	// TODO(bwplotka): Explain plan and steps.
	return "not implemented"
}

func (q *Query) Profile() {
	// TODO(bwplotka): Return profile.
}

type sortOrder bool

const (
	sortOrderAsc  sortOrder = false
	sortOrderDesc sortOrder = true
)

type resultSorter interface {
	comparer(samples *promql.Vector) func(i, j int) bool
}

type sortFuncResultSort struct {
	sortOrder sortOrder
}

type aggregateResultSort struct {
	sortingLabels []string
	groupBy       bool

	sortOrder sortOrder
}

type noSortResultSort struct {
}

func newResultSort(expr parser.Expr) resultSorter {
	switch texpr := expr.(type) {
	case *parser.Call:
		switch texpr.Func.Name {
		case "sort":
			return sortFuncResultSort{sortOrder: sortOrderAsc}
		case "sort_desc":
			return sortFuncResultSort{sortOrder: sortOrderDesc}
		}
	case *parser.AggregateExpr:
		switch texpr.Op {
		case parser.TOPK:
			return aggregateResultSort{
				sortingLabels: texpr.Grouping,
				sortOrder:     sortOrderDesc,
				groupBy:       !texpr.Without,
			}
		case parser.BOTTOMK:
			return aggregateResultSort{
				sortingLabels: texpr.Grouping,
				sortOrder:     sortOrderAsc,
				groupBy:       !texpr.Without,
			}
		}
	}
	return noSortResultSort{}
}
func (s noSortResultSort) comparer(samples *promql.Vector) func(i, j int) bool {
	return func(i, j int) bool { return i < j }
}

func valueCompare(order sortOrder, l, r float64) bool {
	if math.IsNaN(r) {
		return true
	}
	if order == sortOrderAsc {
		return l < r
	}
	return l > r
}

func (s sortFuncResultSort) comparer(samples *promql.Vector) func(i, j int) bool {
	return func(i, j int) bool {
		return valueCompare(s.sortOrder, (*samples)[i].V, (*samples)[j].V)
	}
}

func (s aggregateResultSort) comparer(samples *promql.Vector) func(i, j int) bool {
	return func(i int, j int) bool {
		var iLbls labels.Labels
		var jLbls labels.Labels
		iLb := labels.NewBuilder((*samples)[i].Metric)
		jLb := labels.NewBuilder((*samples)[j].Metric)
		if s.groupBy {
			iLbls = iLb.Keep(s.sortingLabels...).Labels(nil)
			jLbls = jLb.Keep(s.sortingLabels...).Labels(nil)
		} else {
			iLbls = iLb.Del(s.sortingLabels...).Labels(nil)
			jLbls = jLb.Del(s.sortingLabels...).Labels(nil)
		}

		lblsCmp := labels.Compare(iLbls, jLbls)
		if lblsCmp != 0 {
			return lblsCmp < 0
		}
		return valueCompare(s.sortOrder, (*samples)[i].V, (*samples)[j].V)
	}
}

type compatibilityQuery struct {
	*Query
	engine     *compatibilityEngine
	expr       parser.Expr
	ts         time.Time // Empty for range queries.
	t          QueryType
	resultSort resultSorter

	cancel context.CancelFunc
}

func (q *compatibilityQuery) Exec(ctx context.Context) (ret *promql.Result) {
	// Handle case with strings early on as this does not need us to process samples.
	// TODO(saswatamcode): Modify models.StepVector to support all types and check during executor creation.
	ret = &promql.Result{
		Value: promql.Vector{},
	}
	defer recoverEngine(q.engine.logger, q.expr, &ret.Err)

	ctx, cancel := context.WithTimeout(ctx, q.engine.timeout)
	defer cancel()
	q.cancel = cancel

	resultSeries, err := q.Query.exec.Series(ctx)
	if err != nil {
		return newErrResult(ret, err)
	}
	if containsDuplicateLabelSet(resultSeries) {
		return newErrResult(ret, errors.New("vector cannot contain metrics with the same labelset"))
	}

	series := make([]promql.Series, len(resultSeries))
	for i := 0; i < len(resultSeries); i++ {
		series[i].Metric = resultSeries[i]
	}
loop:
	for {
		select {
		case <-ctx.Done():
			return newErrResult(ret, ctx.Err())
		default:
			r, err := q.Query.exec.Next(ctx)
			if err != nil {
				return newErrResult(ret, err)
			}
			if r == nil {
				break loop
			}

			// Case where Series call might return nil, but samples are present.
			// For example scalar(http_request_total) where http_request_total has multiple values.
			if len(series) == 0 && len(r) != 0 {
				series = make([]promql.Series, len(r[0].Samples))
			}

			for _, vector := range r {
				for i, s := range vector.SampleIDs {
					if len(series[s].Points) == 0 {
						series[s].Points = make([]promql.Point, 0, 121) // Typically 1h of data.
					}
					series[s].Points = append(series[s].Points, promql.Point{
						T: vector.T,
						V: vector.Samples[i],
					})
				}
				for i, s := range vector.HistogramIDs {
					if len(series[s].Points) == 0 {
						series[s].Points = make([]promql.Point, 0, 121) // Typically 1h of data.
					}
					series[s].Points = append(series[s].Points, promql.Point{
						T: vector.T,
						H: vector.Histograms[i],
					})
				}
				q.Query.exec.GetPool().PutStepVector(vector)
			}
			q.Query.exec.GetPool().PutVectors(r)
		}
	}

	// For range Query we expect always a Matrix value type.
	if q.t == RangeQuery {
		resultMatrix := make(promql.Matrix, 0, len(series))
		for _, s := range series {
			if len(s.Points) == 0 {
				continue
			}
			resultMatrix = append(resultMatrix, s)
		}
		sort.Sort(resultMatrix)
		ret.Value = resultMatrix
		return ret
	}

	var result parser.Value
	switch q.expr.Type() {
	case parser.ValueTypeMatrix:
		result = promql.Matrix(series)
	case parser.ValueTypeVector:
		// Convert matrix with one value per series into vector.
		vector := make(promql.Vector, 0, len(resultSeries))
		for i := range series {
			if len(series[i].Points) == 0 {
				continue
			}
			// Point might have a different timestamp, force it to the evaluation
			// timestamp as that is when we ran the evaluation.
			vector = append(vector, promql.Sample{
				Metric: series[i].Metric,
				Point: promql.Point{
					V: series[i].Points[0].V,
					H: series[i].Points[0].H,
					T: q.ts.UnixMilli(),
				},
			})
		}
		sort.Slice(vector, q.resultSort.comparer(&vector))
		result = vector
	case parser.ValueTypeScalar:
		v := math.NaN()
		if len(series) != 0 {
			v = series[0].Points[0].V
		}
		result = promql.Scalar{V: v, T: q.ts.UnixMilli()}
	default:
		panic(errors.Newf("new.Engine.exec: unexpected expression type %q", q.expr.Type()))
	}

	ret.Value = result
	return ret
}

func newErrResult(r *promql.Result, err error) *promql.Result {
	if r == nil {
		r = &promql.Result{}
	}
	if r.Err == nil && err != nil {
		r.Err = err
	}
	return r
}

func containsDuplicateLabelSet(series []labels.Labels) bool {
	if len(series) <= 1 {
		return false
	}
	var h uint64
	buf := make([]byte, 0)
	seen := make(map[uint64]struct{}, len(series))
	for i := range series {
		buf = buf[:0]
		h, buf = series[i].HashWithoutLabels(buf)
		if _, ok := seen[h]; ok {
			return true
		}
		seen[h] = struct{}{}
	}
	return false
}

func (q *compatibilityQuery) Statement() parser.Statement { return nil }

// Stats always returns empty query stats for now to avoid panic.
func (q *compatibilityQuery) Stats() *stats.Statistics {
	var enablePerStepStats bool
	if q.opts != nil {
		enablePerStepStats = q.opts.EnablePerStepStats
	}
	return &stats.Statistics{Timers: stats.NewQueryTimers(), Samples: stats.NewQuerySamples(enablePerStepStats)}
}

func (q *compatibilityQuery) Close() { q.Cancel() }

func (q *compatibilityQuery) String() string { return q.expr.String() }

func (q *compatibilityQuery) Cancel() {
	if q.cancel != nil {
		q.cancel()
		q.cancel = nil
	}
}

func (e *compatibilityEngine) triggerFallback(err error) bool {
	if e.disableFallback {
		return false
	}

	return errors.Is(err, parse.ErrNotSupportedExpr) || errors.Is(err, parse.ErrNotImplemented)
}

func recoverEngine(logger log.Logger, expr parser.Expr, errp *error) {
	e := recover()
	if e == nil {
		return
	}

	switch err := e.(type) {
	case runtime.Error:
		// Print the stack trace but do not inhibit the running application.
		buf := make([]byte, 64<<10)
		buf = buf[:runtime.Stack(buf, false)]

		level.Error(logger).Log("msg", "runtime panic in engine", "expr", expr.String(), "err", e, "stacktrace", string(buf))
		*errp = errors.Wrap(err, "unexpected error")
	}
}

func explain(w io.Writer, o model.VectorOperator, indent, indentNext string) {
	me, next := o.Explain()
	_, _ = w.Write([]byte(indent))
	_, _ = w.Write([]byte(me))
	if len(next) == 0 {
		_, _ = w.Write([]byte("\n"))
		return
	}

	if me == "[*CancellableOperator]" {
		_, _ = w.Write([]byte(": "))
		explain(w, next[0], "", indentNext)
		return
	}
	_, _ = w.Write([]byte(":\n"))

	for i, n := range next {
		if i == len(next)-1 {
			explain(w, n, indentNext+"└──", indentNext+"   ")
		} else {
			explain(w, n, indentNext+"├──", indentNext+"│  ")
		}
	}
}<|MERGE_RESOLUTION|>--- conflicted
+++ resolved
@@ -221,11 +221,7 @@
 	})
 	lplan = lplan.Optimize(e.logicalOptimizers)
 
-<<<<<<< HEAD
-	exec, err := execution.New(lplan.Expr(), q, ts, ts, 0, e.lookbackDelta, e.extLookbackDelta)
-=======
-	exec, err := execution.New(lplan.Expr(), q, ts, ts, 0, opts.LookbackDelta)
->>>>>>> 6b2c5f11
+	exec, err := execution.New(lplan.Expr(), q, ts, ts, 0, opts.LookbackDelta, e.extLookbackDelta)
 	if e.triggerFallback(err) {
 		e.queries.WithLabelValues("true").Inc()
 		return e.prom.NewInstantQuery(q, opts, qs, ts)
@@ -276,11 +272,7 @@
 	})
 	lplan = lplan.Optimize(e.logicalOptimizers)
 
-<<<<<<< HEAD
-	exec, err := execution.New(lplan.Expr(), q, start, end, step, e.lookbackDelta, e.extLookbackDelta)
-=======
-	exec, err := execution.New(lplan.Expr(), q, start, end, step, opts.LookbackDelta)
->>>>>>> 6b2c5f11
+	exec, err := execution.New(lplan.Expr(), q, start, end, step, opts.LookbackDelta, e.extLookbackDelta)
 	if e.triggerFallback(err) {
 		e.queries.WithLabelValues("true").Inc()
 		return e.prom.NewRangeQuery(q, opts, qs, start, end, step)
